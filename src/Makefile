--- conflicted
+++ resolved
@@ -1,6 +1,6 @@
 ARCH := $(shell getconf LONG_BIT)
 
-CORE=	main.o base64.o global.o console.o process.o net.o fs.o buffer.o v8.o http.o md5.o bdb.o
+CORE=	main.o base64.o global.o console.o process.o net.o fs.o buffer.o v8.o http.o md5.o 
 
 OBJ=	mysql.o gd.o ncurses.o sem.o logfile.o sqlite3.o curl.o ssh2.o 
 
@@ -25,16 +25,11 @@
 %.o: %.cpp SilkJS.h 
 	g++ $(CFLAGS) -c $(INCDIRS) -o $*.o $*.cpp
 
-<<<<<<< HEAD
-silkjs:	$(V8) $(CORE) $(OBJ) SilkJS.h Makefile
-	g++ -o silkjs $(CORE) $(OBJ) $(LIBDIRS) -lv8_base -lv8_snapshot -lmongoclient -lmysqlclient -lmm -lgd -lncurses -lssl -lpthread -lsqlite3 -lcurl -lssh2 -lboost_system
-=======
 silkjs:	mongodb $(V8) $(CORE) $(OBJ) SilkJS.h Makefile
 	g++ $(CFLAGS) -o silkjs $(CORE) $(OBJ) $(LIBDIRS) -lv8_base -lv8_snapshot -lmysqlclient -lmm -lgd -lncurses -lssl -lpthread -lsqlite3 -lcurl -lssh2 
 
 mongodb:
 	cd mongo-c-driver && scons --c99
->>>>>>> aba39e89
 	
 debug:	    CFLAGS += -g
 debug:	    silkjs
