--- conflicted
+++ resolved
@@ -1,12 +1,8 @@
-<<<<<<< HEAD
 CORE=	main.o base64.o global.o console.o process.o net.o fs.o buffer.o v8.o http.o md5.o popen.o linenoise.o editline.o
 
-OBJ=	mysql.o memcached.o gd.o ncurses.o sem.o logfile.o sqlite3.o xhrhelper.o curl.o ssh2.o sftp.o ftp.o ftplib.o 
+OBJ=	mysql.o memcached.o gd.o ncurses.o sem.o logfile.o sqlite3.o xhrhelper.o curl.o ssh2.o sftp.o ftp.o ftplib.o cairo.o
 
 #OBJ=	main.o base64.o global.o console.o process.o net.o fs.o buffer.o mysql.o http.o gd.o ncurses.o sem.o logfile.o v8.o md5.o sqlite3.o xhrhelper.o curl.o ssh2.o sftp.o memcached.o ftplib.o ftp.o editline.o popen.o linenoise.o
-=======
-OBJ=	main.o base64.o global.o console.o process.o net.o fs.o buffer.o mysql.o http.o gd.o ncurses.o sem.o logfile.o v8.o md5.o sqlite3.o xhrhelper.o curl.o ssh2.o sftp.o memcached.o ftplib.o ftp.o editline.o popen.o linenoise.o cairo.o
->>>>>>> fb351564
 
 CFLAGS = -O6 -fomit-frame-pointer -fdata-sections -ffunction-sections -fno-strict-aliasing -fno-rtti -fno-exceptions -fvisibility=hidden -Wall -W -Wno-unused-parameter -Wnon-virtual-dtor -m64 -O3 -fomit-frame-pointer -fdata-sections -ffunction-sections -ansi -fno-strict-aliasing
 
@@ -36,14 +32,10 @@
 DEPENDENCIES = $(MYSQL) $(JPEG) $(GD2) $(MM) $(CURL) $(SSH2) $(MEMCACHED)
 
 %.o: %.cpp SilkJS.h Makefile
-<<<<<<< HEAD
-	g++ $(CFLAGS) -c -I$(INSTALLDIR)/include -I$(INSTALLDIR)/include/mysql -Iv8-read-only/include -g -o $*.o $*.cpp
+	g++ $(CFLAGS) -c -I/usr/X11/include -I$(INSTALLDIR)/include -I$(INSTALLDIR)/include/mysql -Iv8-read-only/include -g -o $*.o $*.cpp
 
 SilkJS:	$(V8) $(V8_LIB) $(DEPENDENCIES) $(CORE) $(OBJ) SilkJS.h Makefile
-	g++ $(CFLAGS) -o silkjs $(CORE) $(OBJ) -Lv8-read-only -lv8 -L$(LIBDIR)/mysql -lmysqlclient -L$(LIBDIR) -lmm -ljpeg -lgd -lncurses -lssl -lpthread -lsqlite3 -lcurl -lssh2 -lmemcached -ledit
-=======
-	g++ $(CFLAGS) -c -I/usr/X11/include -I$(CURDIR)/osx_dependencies/include -I$(MYSQL)/include -I$(SSH2)/include -Iv8-read-only/include -g -o $*.o $*.cpp
->>>>>>> fb351564
+	g++ $(CFLAGS) -o silkjs $(CORE) $(OBJ) -Lv8-read-only -lv8 -L$(LIBDIR)/mysql -lmysqlclient -L$(LIBDIR) -lmm -ljpeg -lgd -lncurses -lssl -lpthread -lsqlite3 -lcurl -lssh2 -lmemcached
 
 bootstrap:  CFLAGS += -DBOOTSTRAP_SILKJS
 
