--- conflicted
+++ resolved
@@ -129,7 +129,6 @@
     return Undefined();
 }
 
-<<<<<<< HEAD
 extern void init_buffer_object();
 extern void init_console_object();
 extern void init_process_object();
@@ -152,30 +151,6 @@
 extern void init_ssh_object();
 extern void init_sftp_object();
 extern void init_ftp_object();
-=======
-extern void init_buffer_object ();
-extern void init_console_object ();
-extern void init_process_object ();
-extern void init_v8_object ();
-extern void init_net_object ();
-extern void init_fs_object ();
-extern void init_http_object ();
-extern void init_popen_object ();
-#if !BOOTSTRAP_SILKJS
-extern void init_sem_object ();
-extern void init_mysql_object ();
-extern void init_sqlite3_object ();
-extern void init_memcached_object ();
-extern void init_gd_object ();
-extern void init_ncurses_object ();
-extern void init_logfile_object ();
-extern void init_curl_object ();
-extern void init_xhrHelper_object ();
-extern void init_ssh_object ();
-extern void init_sftp_object ();
-extern void init_ftp_object ();
-extern void init_editline_object ();
->>>>>>> fb351564
 #endif
 
 void init_global_object () {
