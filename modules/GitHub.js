/**
 * @class GitHub
 *
 * ### Synopsis
 *
 * Interface to GitHub.
 *
 * This class uses the GitHub v3 API, documented here: http://developer.github.com/v3/.
 */
var cURL = require('cURL'),
    Json = require('Json'),
    console = require('console');

/**
 * @constructor GitHub
 *
 * ### Synopsis
 *
 * var gh = new GitHub(username, password);
 *
 * Create a new GitHub connection.
 *
 * ### Details
 *
 * Once connected, you may access the methods and member variables of the gh instance/object.  The API maintains the following member variables:
 *
 * + {string} gh.username - username of the authenticated user.
 * + {string} gh.password - password of the authenticated user.
 * + {object} gh.user - current information about the authenticated user.
 * + {int} gh.status - HTTP status code of the last transaction with GitHub API.
 *
 * @param {string} username - GitHub username for authentication.
 * @param {string} password - GitHub password for authentication.
 *
 * ### Notes
 *
 * If the authentication fails or some other error is reported by GitHub, the error message is thrown.
 */
function GitHub(username, password) {
    this.username = username;
    this.password = password;
    this.url = 'https://' + username + ':' + password + '@api.github.com';
<<<<<<< HEAD
//    var response = cURL({
//        url: this.url + '/users/'+username
//    });
//    var result = Json.decode(response.responseText);
//
//    if (response.status !== 200) {
//        throw result.message;
//    }
//    this.status = response.status;
//    this.user = result;
=======
    var response = cURL({
        url: this.url + '/users/'+username
    });
    var result = Json.decode(response.responseText);

    if (response.status !== 200) {
        throw result;
    }
    this.status = response.status;
    this.user = result;
>>>>>>> fb351564
}

GitHub.prototype.extend({
    repoName: function(repo) {
        return (repo.indexOf('/') !== -1) ? repo : (this.username + '/' + repo);
    },

    /**
     * @function GitHub.getUser
     *
     * ### Synopsis
     *
     * var user = gh.getUser();
     * var user = gh.getUser(username);
     *
     * Get information about a GitHub user, or the currently authenticated user.
     *
     * @param {string} username - GitHub user to get information for.
     * @return {object} user - information about the user.
     *
     */
    getUser: function(username) {
        username = username || this.username;
        var response = cURL({
            url: this.url + '/users/'+username
        });
        this.status = response.status;
        var user = Json.decode(response.responseText);
        if (username === this.username && response.status === 200) {
            this.user = user;
        }
        return user;
    },

    /**
     * @function GitHub.editUser
     *
     * ### Synopsis
     *
     * var result = gh.editUser(userInfo);
     *
     * Update the authenticated user.
     *
     * The userInfo object has the following form:
     *
     * + {string} name - optional
     * + {string} email - optional
     * + {string} blog - optional
     * + {string} company - optional
     * + {string} location - optional
     * + {boolean} hireable - optional
     * + {string} bio - optional
     *
     * @param {object} userInfo - Object containing information to update for the authenticated user.
     * @return {object} result - Object containing the information about the authenticated user.
     */
    editUser: function(o) {
        var response = cURL({
            method: 'PATCH',
            url: this.url + '/user',
            params: Json.encode(o)
        });
        this.status = response.status;
        return Json.decode(response.responseText);
    },

    /**
     * @function GitHub.getEmails
     *
     * ### Synopsis
     *
     * var emails = gh.getEmails();
     *
     * Get email addresses for the authenticated user.
     *
     * @return {array} emails - array of email addresses for the user.
     */
    getEmails: function() {
        var response = cURL({
            url: this.url + '/user/emails'
        });
        this.status = response.status;
        return Json.decode(response.responseText);
    },

    /**
     * @function GitHub.addEmails
     *
     * ### Synopsis
     *
     * var emails = gh.addEmails(newEmails);
     *
     * Add email address(es).
     *
     * @param {array} newEmails - array of email addresses to add.
     * @returrn {array} emails - array of emails for user, after the additions.
     */
    addEmails: function(emails) {
        var response = cURL({
            method: 'POST',
            url: this.url + '/user/emails',
            params: Json.encode(emails)
        });
        this.status = response.status;
        return Json.decode(response.responseText);
    },

    /**
     * @function GitHub.deleteEmails
     *
     * ### Synopsis
     *
     * gh.DeleteEmails(newEmails);
     *
     * Delete email address(es).
     *
     * @param {array} newEmails - array of email addresses to delete.
     *
     * ### Note
     *
     * This method will throw a descriptive error {object} if GitHub reports an error.
     */
    deleteEmails: function(emails) {
        var response = cURL({
            method: 'DELETE',
            url: this.url + '/user/emails',
            params: Json.encode(emails)
        });
        this.status = response.status;
        if (this.status != 204) {
            throw Json.decode(response.responseText);
        }
    },

    /**
     * @function GitHub.listFollowers
     *
     * ### Synopsis
     *
     * var followers = gh.listFollowers();
     * var followers = gh.listFollowers(username);
     *
     * List followers of the specified GitHub user, or the currently authenticated user.
     *
     * @param {string} username - GitHub username to get followers for.
     * @return {array} followers - array of objects describing each user that is following the specified user.
     */
    listFollowers: function(username) {
        username = username || this.username;
        var response = cURL({
            url: this.url + '/users/'+username+'/followers'
        });
        this.status = response.status;
        return Json.decode(response.responseText);
    },

    /**
     * @function GitHub.listFollowing
     *
     * ### Synopsis
     *
     * var following = gh.listFollowing();
     * var following = gh.listFollowing(username);
     *
     * List users that the specified GitHub user, or the currently authenticated user, is following.
     *
     * @param {string} username - GitHub username to get followers for.
     * @return {array} following - array of objects describing each user that is being following by the specified user.
     */
    listFollowing: function(username) {
        username = username || this.username;
        var response = cURL({
            url: this.url + '/users/'+username+'/following'
        });
        this.status = response.status;
        return Json.decode(response.responseText);
    },

    /**
     * @function GitHub.amFollowing
     *
     * ### Synopsis
     *
     * var amFollowing = gh.amFollowing(username);
     *
     * Check if authenticated user is following another user.
     *
     * @param {string} username - GitHub username to check if following.
     * @return {boolean} amFollowing - true if authenticated user is following the specfied user.
     */
    amFollowing: function(username) {
        username = username || this.username;
        var response = cURL({
            url: this.url + '/user/following/'+username
        });
        this.status = response.status;
        return this.status === 204;
    },

    /**
     * @function GitHub.follow
     *
     * ### Synopsis
     *
     * var success = gh.follow(username);
     *
     * Follow a user.
     *
     * @param {string} username - GitHub username to follow.
     * @return {boolean} success - true if authenticaed user is following the specified user.
     *
     */
    follow: function(username) {
        var response = cURL({
            method: 'PUT',
            url: this.url + '/user/following/'+username,
            params: ' ' // hack - forces a content-length: 1 header, required by github api
        });
        this.status = response.status;
        console.log(this.status);
        console.dir(response.responseText);
        return this.status == 204;
    },

    /**
     * @function GitHub.unfollow
     *
     * ### Synopsis
     *
     * var success = gh.unfollow(username);
     *
     * Stop following a user.
     *
     * @param {string} username - GitHub username to stop following.
     * @return {boolean} success - true if authenticaed user is no longer following the specified user.
     *
     */
    unfollow: function(username) {
        var response = cURL({
            method: 'DELETE',
            url: this.url + '/user/following/'+username
        });
        this.status = response.status;
        return this.status == 204;
    },

    /**
     * @function GitHub.listKeys
     *
     * ### Synopsis
     *
     * var keys = gh.listKeys();
     *
     * List public keys for the authenticated user.
     *
     * @return {array} keys - array of objects describing each of the publich keys for the authenticated user.
     */
    listKeys: function() {
        var response = cURL({
            url: this.url + '/user/keys'
        });
        this.status = response.status;
        return Json.decode(response.responseText);
    },

    /**
     * @function GitHub.getKey
     *
     * ### Synopsis
     *
     * var key = gh.getKey(id);
     *
     * Get a single public key for the authenticated user.
     *
     * @param {string} id - id of the key to retrieve.
     *
     * ### Notes
     *
     * The GitHub.listKeys method returns an array of objects, one per key.  Each object contains the id of the key.
     */
    getKey: function(id) {
        var response = cURL({
            url: this.url + '/user/keys/'+id
        });
        this.status = response.status;
        return Json.decode(response.responseText);
    },

    /**
     * @function GitHub.createKey
     * 
     * ### Synopsis
     * 
     * var response = gh.createKey(title, key);
     *
     * Create a public key.
     *
     * @param {string} title - The title for the key.
     * @param {string} key - The text of the RSA/DSA/etc. key to add.
     * @return {object} response - The key that was added, or an object with descriptive information about why the key could not be added.
     *
     * ### Discussion
     *
     * The GitHub WWW site allows you to upload RSA/DSA/etc. keys to allow git:repoURI authentication.  You will generate the key (file) on your workstation and upload it to GitHub using this method.  The title is a string that identifies the key, e.g. "my workstation."
     */
    createKey: function(title, key) {
        var response = cURL({
            method: 'POST',
            url: this.url + '/user/keys',
            params: Json.encode({ title: title, key: key })
        });
        this.status = response.status;
        return Json.decode(response.responseText);
    },

    /**
     * @function GitHub.updateKey
     * 
     * ### Synopsis
     * 
     * var response = GitHub.updateKey(id, title, key);
     *
     * Update an existing public key.
     *
     * @param {string} id - id of the key to update.
     * @param {string} title - The title for the key.
     * @param {string} key - The text of the RSA/DSA/etc. key to add.
     * @return {object} response - The key that was updated, or an object with descriptive information about why the key could not be updated.
     */
    updateKey: function(id, title, key) {
        var response = cURL({
            method: 'PATCH',
            url: this.url + '/user/keys/'+id,
            params: Json.encode({ title: title, key: key })
        });
        this.status = response.status;
        return Json.decode(response.responseText);
    },

    /**
     * @function GitHub.deleteKey
     * 
     * ### Synopsis
     * 
     * var success = GitHub.deleteKey(id);
     *
     * Delete a public key.
     *
     * @param {string} id - id of the key to delete.
     * @returns {boolean} success - true if the key was deleted.
     */
    deleteKey: function(id) {
        var response = cURL({
            method: 'delete',
            url: this.url + '/user/keys/'+id
        });
        this.status = response.status;
        return this.status == 204;
    },

    /**
     * @function GitHub.listRepos
     *
     * ### Synopsis
     *
     * var repos = gh.listRepos();
     * var repos = gh.listRepos(user);
     * var repos = gh.listRepos(user, type);
     *
     * List repositories for the specified user.  The type variable may be "all", "owner", "member" or "public" (default).
     *
     * @param {string} user - username of user to get repositories for.  If ommitted, it is the current authenticated user.
     * @param {string} type - type of repositories to get.
     * @returns {array} repos - array of repo objects.
     */
    listRepos: function(user, type) {
        user = user || this.username;
        var url = this.url + '/users/' + user + '/repos';
        if (type) {
            url += '?type='+type;
        }
        var response = cURL({
            url: url
        });
        this.status = response.status;
        return Json.decode(response.responseText);
    },

    /**
     * @function GitHub.listOrgRepos
     *
     * ### Synopsis
     *
     * var repos = gh.listOrgRepos(org);
     *
     * List repositories for the specified organization.
     *
     * @param {string} org - name of organization
     * @return {array} repos - array of repo objects.
     */
    listOrgRepos: function(org) {
        var response = cURL({
            url: this.url + '/orgs/' + org + '/repos'
        });
        this.status = response.status;
        return Json.decode(response.responseText);
    },

    /**
     * @function GitHub.createRepository
     *
     * ### Synopsis
     *
     * var repo = gh.createRepository(config);
     * var repo = gh.createRepository(config, org);
     *
     * Create a new repository for the authenticated user.  The second form creates a new repository in the specified organization; the authenticated user must be a member of that organization.
     *
     * The config object has the following members:
     *
     * + {string} name - required, name of repository.
     * + {string} description - optional
     * + {string} homepage - optional
     * + {boolean} private - optional, true to create a private repository, false to create a public one.  Private repositories require a paid GitHub account.  Default is false.
     * + {boolean} has_issues - optional, true to enable issues for the repository, false to diaable them.  Default is true.
     * + {boolean} has_wiki - optional, true to enable the wiki for this repository, false to disable it.  Default is true.
     * + {boolean} has_downloads - optional, true to enable downloads for this repository, false to disable them.  Default is true.
     * + {int} team_id - the id of the team that will be granted access to this repository.  This is only valid when creating a repo in an organization.
     *
     * @param {object} config - object describing the attributes of the repository to be created.  See notes above.
     * @return {object} repo - object describing the created repository.
     */
    createRepository: function(config, org) {
        var url = this.url + (org ? ('/orgs/' + org + '/repos') : '/user/repos');
        console.dir(url);
        var response = cURL({
            method: 'POST',
            url: url,
            params: Json.encode(config)
        });
        this.status = response.status;
        return Json.decode(response.responseText);
    },

    /**
     * @function GitHub.getRepository
     *
     * ### Synopsis
     *
     * var info = gh.getRepository(repo);
     *
     * Get information about a repository.
     *
     * @param {string} repo - name of repository to get information about (e.g. mschwartz/SilkJS or SilkJS)
     *
     */
    getRepository: function(repo) {
        var parts = repo.split('/');
        var user;
        if (parts.length > 1) {
            repo = parts[1];
            user = parts[0];
        }
        else {
            user = this.username;
        }
        var response = cURL({
            url: this.url + '/repos/' + user + '/' + repo
        });
        this.status = response.status;
        return Json.decode(response.responseText);
    },

    /**
     * @function GitHub.editRepository
     *
     * ### Synopsis
     *
     * var repoInfo = gh.editRepository(name, config);
     *
     * Update a repository's settings.
     *
     * The config object has the following members:
     *
     * + {string} name - required, name of repository.
     * + {string} description - optional
     * + {string} homepage - optional
     * + {boolean} private - optional, true to create a private repository, false to create a public one.  Private repositories require a paid GitHub account.  Default is false.
     * + {boolean} has_issues - optional, true to enable issues for the repository, false to diaable them.  Default is true.
     * + {boolean} has_wiki - optional, true to enable the wiki for this repository, false to disable it.  Default is true.
     * + {boolean} has_downloads - optional, true to enable downloads for this repository, false to disable them.  Default is true.
     * + {int} team_id - the id of the team that will be granted access to this repository.  This is only valid when creating a repo in an organization.
     *
     * @param {string} name - name of repository to update, e.g. mschwartz/SilkJS or just SilkJS
     * @param {object} config - object describing the attributes of the repository to be updated.  See notes above.
     * @return {object} repo - object describing the created repository.
     */
    editRepository: function(name, config) {
        var parts = name.split('/');
        var user;
        if (parts.length > 1) {
            name = parts[1];
            user = parts[0];
        }
        else {
            user = this.username;
        }

        var url = this.url + '/repos/' + user + '/' + name;
        var response = cURL({
            method: 'PATCH',
            url: url,
            params: Json.encode(config)
        });
        this.status = response.status;
        return Json.decode(response.responseText);
    },

    /**
     * @function GitHub.listContributors
     *
     * ### Synopsis
     *
     * var contributors = gh.listcontributors(repo);
     *
     * Get list of contributors for a repository.
     *
     * @param {string} repo - name of repo, e.g. "mschwartz/SilkJS" or "SilkJS" if the authenticated user is "mschwartz"
     * @return {array} contributors - array of objects describing each contributor.
     */
    listContributors: function(name) {
        var parts = name.split('/');
        var user;
        if (parts.length > 1) {
            name = parts[1];
            user = parts[0];
        }
        else {
            user = this.username;
        }

        var url = this.url + '/repos/' + user + '/' + name + '/contributors';
        var response = cURL({
            url: url
        });
        this.status = response.status;
        return Json.decode(response.responseText);
    },

    /**
     * @function GitHub.listLanguages
     *
     * ### Synopsis
     *
     * var languages = gh.listLanguages(repo);
     *
     * Get list of languages of a repository (programming languages).
     *
     * @param {string} repo - name of repo, e.g. "mschwartz/SilkJS" or "SilkJS" if the authenticated user is "mschwartz"
     * @return {object} collaborators - object/hash; key is language (e.g. "C"), value is (lines of code?)
     */
    listLanguages: function(name) {
        var parts = name.split('/');
        var user;
        if (parts.length > 1) {
            name = parts[1];
            user = parts[0];
        }
        else {
            user = this.username;
        }

        var url = this.url + '/repos/' + user + '/' + name + '/languages';
        var response = cURL({
            url: url
        });
        this.status = response.status;
        return Json.decode(response.responseText);
    },

    /**
     * @function GitHub.listTeams
     *
     * ### Synopsis
     *
     * var teams = gh.listTeams(repo);
     *
     * Get list of teams for a repository.
     *
     * @param {string} repo - name of repo, e.g. "mschwartz/SilkJS" or "SilkJS" if the authenticated user is "mschwartz"
     * @return {array} collaborators - array of objects describing each team.
     */
    listTeams: function (name) {
        var parts = name.split('/');
        var user;
        if (parts.length > 1) {
            name = parts[1];
            user = parts[0];
        }
        else {
            user = this.username;
        }

        var url = this.url + '/repos/' + user + '/' + name + '/teams';
        var response = cURL({
            url: url
        });
        this.status = response.status;
        return Json.decode(response.responseText);
    },

    /**
     * @function GitHub.listTags
     *
     * ### Synopsis
     *
     * var tags = gh.listTags(repo);
     *
     * Get list of tags for a repository.
     *
     * @param {string} repo - name of repo, e.g. "mschwartz/SilkJS" or "SilkJS" if the authenticated user is "mschwartz"
     * @return {array} tags - array of objects describing each tag.
     */
    listTags: function (name) {
        var parts = name.split('/');
        var user;
        if (parts.length > 1) {
            name = parts[1];
            user = parts[0];
        }
        else {
            user = this.username;
        }

        var url = this.url + '/repos/' + user + '/' + name + '/tags';
        var response = cURL({
            url: url
        });
        this.status = response.status;
        return Json.decode(response.responseText);
    },

    /**
     * @function GitHub.listBranches
     *
     * ### Synopsis
     *
     * var branches = gh.listBranches(repo);
     *
     * Get list of branches for a repository.
     *
     * @param {string} repo - name of repo, e.g. "mschwartz/SilkJS" or "SilkJS" if the authenticated user is "mschwartz"
     * @return {array} tags - array of objects describing each branch.
     */
    listBranches: function (name) {
        var parts = name.split('/');
        var user;
        if (parts.length > 1) {
            name = parts[1];
            user = parts[0];
        }
        else {
            user = this.username;
        }

        var url = this.url + '/repos/' + user + '/' + name + '/branches';
        var response = cURL({
            url: url
        });
        this.status = response.status;
        return Json.decode(response.responseText);
    },

    /**
     * @function GitHub.listCollaborators
     *
     * ### Synopsis
     *
     * var collaborators = gh.listCollaborators(repo);
     *
     * Get list of collaborators for a repository.
     *
     * @param {string} repo - name of repo, e.g. "mschwartz/SilkJS" or "SilkJS" if the authenticated user is "mschwartz"
     * @return {array} collaborators - array of objects describing each collaborator.
     */
    listCollaborators: function (name) {
        var parts = name.split('/');
        var user;
        if (parts.length > 1) {
            name = parts[1];
            user = parts[0];
        }
        else {
            user = this.username;
        }

        var url = this.url + '/repos/' + user + '/' + name + '/collaborators';
        var response = cURL({
            url: url
        });
        this.status = response.status;
        return Json.decode(response.responseText);
    },

    /**
     * @function GitHub.isCollaborator
     *
     * var isCollaborator = gh.isCollaborator(repo, user);
     *
     * Determine if a user is a collaborator for a repo.
     *
     * @param {string} repo - name of repo, e.g. mschwartz/SilkJS or SilkJS if the authenticated user is mschwartz.
     * @param {string} oUser - name of a user to check.
     * @return {boolean} isCollaborator - true if user is a collaborator.
     */
    isCollaborator: function(repo, oUser) {
        var parts = repo.split('/');
        var user;
        if (parts.length > 1) {
            repo = parts[1];
            user = parts[0];
        }
        else {
            user = this.username;
        }

        var url = this.url + '/repos/' + user + '/' + repo + '/collaborators/' + oUser;
        var response = cURL({
            url: url
        });
        this.status = response.status;
        return this.status == 204;
    },

    /**
     * @function GitHub.addCollaborator
     *
     * var success = gh.addCollaborator(repo, user);
     *
     * Add a user as a collaborator for a repo.
     *
     * @param {string} repo - name of repo, e.g. mschwartz/SilkJS or SilkJS if the authenticated user is mschwartz.
     * @param {string} oUser - name of a user to add.
     * @return {boolean} success - true if user added as a collaborator.
     */
    addCollaborator: function(repo, oUser) {
        var parts = repo.split('/');
        var user;
        if (parts.length > 1) {
            repo = parts[1];
            user = parts[0];
        }
        else {
            user = this.username;
        }
        var url = this.url + '/repos/' + user + '/' + repo + '/collaborators/' + oUser;
        var response = cURL({
            method: 'PUT',
            url: url,
            params: ' ' // hack - forces a content-length: 1 header, required by github api
        });
        this.status = response.status;
        if (this.status == 204) {
            return true;
        }
        if (response.responseText.length) {
            throw Json.decode(response.responseText);
        }
    },

    /**
     * @function GitHub.removeCollaborator
     *
     * var success = gh.removeCollaborator(repo, user);
     *
     * Remove a user as a collaborator for a repo.
     *
     * @param {string} repo - name of repo, e.g. mschwartz/SilkJS or SilkJS if the authenticated user is mschwartz.
     * @param {string} oUser - name of a user to remove.
     * @return {boolean} success - true if user removed as a collaborator.
     */
    removeCollaborator: function(repo, oUser) {
        var url = this.url + '/repos/' + this.repoName(repo) + '/collaborators/' + oUser;
        var response = cURL({
            method: 'DELETE',
            url: url
        });
        this.status = response.status;
        if (this.status == 204) {
            return true;
        }
        if (response.responseText.length) {
            throw Json.decode(response.responseText);
        }
    },

    /**
     * @function GitHub.listCommits
     *
     * ### Synopsis
     *
     * var commits = gh.listCommits(repo);
     * var commits = gh.listCommits(repo, params);
     *
     * List commits on a repository.
     *
     * The params object has the form:
     *
     * + {string} sha - optional, SHA or branch to start listingj commits from.
     * + {string} path - optional, Only commits containing this file path will be returned.
     *
     * @param {string} repo - name of repo, e.g. mschwartz/SilkJS or SilkJS if the authenticated user is mschwartz.
     * @param {object} params - params object, per above description.
     * @return {array} commits - array of objects describing the commits.
     */
    listCommits: function(repo, params) {
        var url = this.url + '/repos/' + this.repoName(repo) + '/commits';
        var response = cURL({
            url: url
        });
        this.status = response.status;
        return Json.decode(response.responseText);
    },

    /**
     * @function GitHub.getCommit
     *
     * ### Synopsis
     *
     * var commit = gh.getCommit(repo, sha);
     *
     * Get a single commmit.
     *
     * @param {string} repo - name of repo, e.g. mschwartz/SilkJS or SilkJS if the authenticated user is mschwartz.
     * @param {string} sha - sha string that identifies the commit
     * @return {object} commit - info about the commit
     */
    getCommit: function(repo, sha) {
        var url = this.url + '/repos/' + this.repoName(repo) + '/commits/' + sha;
        var response = cURL({
            url: url
        });
        this.status = response.status;
        return Json.decode(response.responseText);
    },

    /**
     * @function GitHub.listComments
     *
<<<<<<< HEAD
     * var comments = gh.listComments(repo);
     * var comments = gh.listComments(repo, sha);
     *
     * List commit comments for a repository or for a single commit.
     *
     * @param {string} repo - name of repo, e.g. mschwartz/SilkJS or SilkJS if the authenticated user is mschwartz.
     * @param {string} sha - SHA of a specific commit to list comments for.
     * @return {array} comments - array of objects describing the comments.
     *
=======
     * ### Synopsis
     *
     * var comments = gh.listComments(repo);        // get comments for repository
     * var comments = gh.listComments(repo, sha);   // get comments for a single commit
     *
     * List comments for a repository or a single commit
     *
     * @param {string} repo - name of repo, e.g. mschwartz/SilkJS or SilkJS if the authenticated user is mschwartz.
     * @param {string} sha - sha string that identifies the commit
     * @return {Object} comments - array of comments
>>>>>>> fb351564
     */
    listComments: function(repo, sha) {
        var url = this.url + '/repos/' + this.repoName(repo);
        if (sha) {
            url += '/commits/' + sha;
        }
        url += '/comments';
        var response = cURL({
            url: url
        });
        this.status = response.status;
        return Json.decode(response.responseText);
    },

    /**
     * @function GitHub.createCommitComment
     *
<<<<<<< HEAD
     * var comment = gh.createCommitComment(repo, commentDetails);
     *
     * Create a commit comment.
     *
     * The commentDetails object has the following members (all fields are required):
     *
     * + {string} body - text of the comment.
     * + {string} commit_id - SHA of the commit to comment on.
     * + {number} line - line number in the file to comment on.
     * + {string} path - relative path in the repo to the file to comment on.
     * + {number} position - line index in the diff to comment on.
     *
     * @param {string} repo - name of repo, e.g. mschwartz/SilkJS or SilkJS if the authenticated user is mschwartz.
     * @param {object} commentDetails - object describing comment to create (see above).
     * @return {object} comment - object describing the comment that was created.
     */
    createCommitComment: function(repo, o) {
        var url = this.url + '/repos/' + this.repoName(repo) + '/' + o.commit_id + '/comments';
        var response = cURL({
            method: 'POST',
            url: url,
            params: Json.encode(o)
        });
        this.status = response.status;
        return Json.decode(response.responseText);
    }
=======
     * ### Synopsis
     *
     * var comment = gh.createCommitComment(repo, sha, config);
     *
     * Create a commit comment
     *
     * The config parameter is an object with the following members:
     *
     * + {string} body - required, body of the comment
     * + {string} commit_id - required, SHA of the commit to comment on
     * + {number} line - required, line number in the file to comment on
     * + {string} path - required, relative path of file to comment on
     * + {number} position - required - line index in the diff to comment on
     *
     * @param {string} repo - name of repo, e.g. mschwartz/SilkJS or SilkJS if the authenticated user is mschwartz.
     * @param {string} sha - sha string that identifies the commit
     * @param {object} config - see description above.
     * @return {object} comment - resulting comment information
     */
    createCommitComment: function(repo, sha, comment) {
        var url = this.url + '/repos/' + this.repoName(repo) + '/commits/' + sha + '/comments';
        var response = cURL({
            method: 'POST',
            url: url,
            params: Json.encode(comment)
        });
        this.status = response.status;
        return Json.decode(response.responseText);
    },

    /**
     * @function GitHub.getCommitComment
     *
     * ### Synopsis
     *
     * var comment = gh.getCommitComment(repo, id);
     *
     * Get a single commit comment
     * @param {string} repo - name of repo, e.g. mschwartz/SilkJS or SilkJS if the authenticated user is mschwartz.
     * @param {string} id - sha string that identifies the commit comment
     * @return {object} comment - resulting comment information
     */
    getCommitComment: function(repo, id) {
        var url = this.url + '/repos/' + this.repoName(repo) + '/comments/' + id;
        var response = cURL({
            url: url
        });
        this.status = response.status;
        return Json.decode(response.responseText);
    },

    /**
     * @function GitHub.updateCommitComment
     *
     * ### Synopsis
     *
     * var comment = gh.updateCommitComment(repo, id, body);
     *
     * Get a single commit comment
     * @param {string} repo - name of repo, e.g. mschwartz/SilkJS or SilkJS if the authenticated user is mschwartz.
     * @param {string} id - sha string that identifies the commit comment
     * @param {string} body - new text for the comment
     * @return {object} comment - resulting comment information
     */
    updateCommitComment: function(repo, id, body) {
        var url = this.url + '/repos/' + this.repoName(repo) + '/comments/' + id;
        var response = cURL({
            method: 'PATCH',
            url: url,
            params: Json.encode({ body: body })
        });
        this.status = response.status;
        return Json.decode(response.responseText);
    },

    /**
     * @function GitHub.compareCommits
     *
     * ### Synopsis
     *
     * var info = gh.compareCommits(repo, base, head);
     *
     * Compare two commits
     *
     * @param {string} repo - name of repo, e.g. mschwartz/SilkJS or SilkJS if the authenticated user is mschwartz.
     * @param {string} base - SHA of base commit
     * @param {string} head - SHA of head commit
     * @return {object} info - comparison information about the two commits
     */
    compareCommits: function(repo, base, head) {
        var url = this.url + '/repos/' + this.repoName(repo) + '/compare/' + base + '...' + head;
        var response = cURL({
            url: url
        });
        this.status = response.status;
        return Json.decode(response.responseText);
    },
>>>>>>> fb351564

    /**
     * @function GitHub.deleteCommitComment
     *
     * ### Synopsis
     *
     * var success = gh.deleteCommitComment(repo, id);
     *
     * Delete a commit comment.
     *
     * @param {string} repo - name of repo, e.g. mschwartz/SilkJS or SilkJS if the authenticated user is mschwartz.
     * @param {string} id - sha string that identifies the commit comment
     * @return {boolean} success - true if comment deleted
     *
     * ### Notes
     * If an error occurs, an exception is thrown.
     */
    deleteCommitComment: function(repo, id) {
        var url = this.url + '/repos/' + this.repoName(repo) + '/comments/' + id;
        var response = cURL({
            method: 'DELETE',
            url: url
        });
        this.status = response.status;
        if (this.status != 204) {
            throw Json.decode(response.responseText);
        }
    },

    // downloads api

    /**
     * @function GitHub.listDownloads
     *
     * ### Synopsis
     *
     * var downloads = gh.listDownloads(repo);
     *
     * List downloads for a repository
     *
     * @param {string} repo - name of repo, e.g. mschwartz/SilkJS or SilkJS if the authenticated user is mschwartz.
     * @return {array} downloads - array of objects describing each download item
     */
    listDownloads: function(repo) {
        var url = this.url + '/repos/' + this.repoName(repo) + '/downloads';
        var response = cURL({
            url: url
        });
        this.status = response.status;
        return Json.decode(response.responseText);
    },

    /**
     * @function GitHub.getDownload
     *
     * ### Synopsis
     *
     * var download = gh.getDownload(repo, id);
     *
     * Get a single download
     *
     * @param {string} repo - name of repo, e.g. mschwartz/SilkJS or SilkJS if the authenticated user is mschwartz.
     * @param {string} id - id of the download to get
     * @return {object} downloads - object describing each download item
     */
    getDownload: function(repo, id) {
        var url = this.url + '/repos/' + this.repoName(repo) + '/downloads/' + id;
        var response = cURL({
            url: url
        });
        this.status = response.status;
        return Json.decode(response.responseText);
    },
    
    /**
     * @function GitHub.createDownload
     * 
     * ### Synopsis
     * 
     * var success = gh.createDownload(repo, path);
     * var success = gh.createDownload(repo, path, description);
     * var success = gh.createDownload(repo, path, description, contentType);
     * 
     * Create a download for a repo.
     * 
     * @param {string} repo - name of repo, e.g. mschwartz/SilkJS or SilkJS if the authenticated user is mschwartz.
     * @param {string} path - path to file to upload (e.g. the download file to create).
     * @param {string} description - description of the download.
     * @param {string} contentType - content-type of file (MIME type)
     * @return {boolean} success - true if download was created
     */
    createDownload: function(repo, path, description, contentType) {
        var url = this.url + '/repos/' + this.repoName(repo) + '/downloads';
        // create the resource
        if (!fs.exists(path)) {
            throw 'File ' + path + ' does not exist';
        }
        var params = {
            name:  path.split('/').pop(),
            size: fs.fileSize(path)
        };
        if (description) {
            params.description = description;
        }
        if (contentType) {
            params.content_type = contentType;
        }
        console.log('Creating GitHub resource...')
        var response = cURL({
            method: 'POST',
            url: url,
            params: Json.encode(params)
        });
        var o = Json.decode(response.responseText);
        if (response.status != 201) {
            throw o;
        }
        // upload to S3
        console.log('Uploading to S3...');
        var config = {
            method: 'POST',
            url: o.s3_url,
            form: [
                { name: 'key', value: o.path },
                { name: 'acl', value: o.acl },
                { name: 'success_action_status', value: 201 },
                { name: 'Filename', value: o.name },
                { name: 'AWSAccessKeyId', value: o.accesskeyid },
                { name: 'Policy', value: o.policy },
                { name: 'Signature', value: o.signature },
                { name: 'Content-Type', value: o.mime_type },
                { name: 'file', value: path, fileUpload: true }
            ]
        };
        response = cURL(config);
        this.status = response.status;
        return response.status == 201;
    },
    
    /**
     * @function GitHub.deleteDownload
     * 
     * ### Synopsis
     * 
     * var success = gh.deleteDownload(repo, id);
     * 
     * Delete a download.
     * 
     * The id parameter can be determined by looking at the id emmber of the object for the download returned by GitHub.listDownloads().
     * 
     * @param {string} repo - name of repo, e.g. mschwartz/SilkJS or SilkJS if the authenticated user is mschwartz.
     * @param {string} id - id of download to delete.
     * @return {boolean} success - true if the download was deleted.
     */
    deleteDownload: function(repo, id) {
        var url = this.url + '/repos/' + this.repoName(repo) + '/downloads/' + id;
        var response = cURL({
            method: 'DELETE',
            url: url
        });
        this.status = response.status;
        if (this.status != 204) {
            throw Json.decode(response.responseText);
        }
        return this.status == 204;
    }
});

exports.GitHub = GitHub;<|MERGE_RESOLUTION|>--- conflicted
+++ resolved
@@ -40,7 +40,6 @@
     this.username = username;
     this.password = password;
     this.url = 'https://' + username + ':' + password + '@api.github.com';
-<<<<<<< HEAD
 //    var response = cURL({
 //        url: this.url + '/users/'+username
 //    });
@@ -51,18 +50,6 @@
 //    }
 //    this.status = response.status;
 //    this.user = result;
-=======
-    var response = cURL({
-        url: this.url + '/users/'+username
-    });
-    var result = Json.decode(response.responseText);
-
-    if (response.status !== 200) {
-        throw result;
-    }
-    this.status = response.status;
-    this.user = result;
->>>>>>> fb351564
 }
 
 GitHub.prototype.extend({
@@ -912,17 +899,6 @@
     /**
      * @function GitHub.listComments
      *
-<<<<<<< HEAD
-     * var comments = gh.listComments(repo);
-     * var comments = gh.listComments(repo, sha);
-     *
-     * List commit comments for a repository or for a single commit.
-     *
-     * @param {string} repo - name of repo, e.g. mschwartz/SilkJS or SilkJS if the authenticated user is mschwartz.
-     * @param {string} sha - SHA of a specific commit to list comments for.
-     * @return {array} comments - array of objects describing the comments.
-     *
-=======
      * ### Synopsis
      *
      * var comments = gh.listComments(repo);        // get comments for repository
@@ -933,7 +909,6 @@
      * @param {string} repo - name of repo, e.g. mschwartz/SilkJS or SilkJS if the authenticated user is mschwartz.
      * @param {string} sha - sha string that identifies the commit
      * @return {Object} comments - array of comments
->>>>>>> fb351564
      */
     listComments: function(repo, sha) {
         var url = this.url + '/repos/' + this.repoName(repo);
@@ -951,34 +926,6 @@
     /**
      * @function GitHub.createCommitComment
      *
-<<<<<<< HEAD
-     * var comment = gh.createCommitComment(repo, commentDetails);
-     *
-     * Create a commit comment.
-     *
-     * The commentDetails object has the following members (all fields are required):
-     *
-     * + {string} body - text of the comment.
-     * + {string} commit_id - SHA of the commit to comment on.
-     * + {number} line - line number in the file to comment on.
-     * + {string} path - relative path in the repo to the file to comment on.
-     * + {number} position - line index in the diff to comment on.
-     *
-     * @param {string} repo - name of repo, e.g. mschwartz/SilkJS or SilkJS if the authenticated user is mschwartz.
-     * @param {object} commentDetails - object describing comment to create (see above).
-     * @return {object} comment - object describing the comment that was created.
-     */
-    createCommitComment: function(repo, o) {
-        var url = this.url + '/repos/' + this.repoName(repo) + '/' + o.commit_id + '/comments';
-        var response = cURL({
-            method: 'POST',
-            url: url,
-            params: Json.encode(o)
-        });
-        this.status = response.status;
-        return Json.decode(response.responseText);
-    }
-=======
      * ### Synopsis
      *
      * var comment = gh.createCommitComment(repo, sha, config);
@@ -1076,7 +1023,6 @@
         this.status = response.status;
         return Json.decode(response.responseText);
     },
->>>>>>> fb351564
 
     /**
      * @function GitHub.deleteCommitComment
